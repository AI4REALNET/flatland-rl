--- conflicted
+++ resolved
@@ -6,7 +6,7 @@
 from flatland.envs.rail_env import RailEnv
 from flatland.envs.rail_generators import complex_rail_generator
 from flatland.envs.schedule_generators import complex_schedule_generator
-from flatland.envs.observations import TreeObsForRailEnv
+
 
 def run_benchmark():
     """Run benchmark on a small number of agents in complex rail environment."""
@@ -17,7 +17,6 @@
     env = RailEnv(width=15, height=15,
                   rail_generator=complex_rail_generator(nr_start_goal=5, nr_extra=20, min_dist=12),
                   schedule_generator=complex_schedule_generator(),
-                  obs_builder_object=TreeObsForRailEnv(max_depth=2),
                   number_of_agents=5)
     env.reset()
 
@@ -30,10 +29,6 @@
         # Reset environment
         obs, info = env.reset()
 
-<<<<<<< HEAD
-
-=======
->>>>>>> 38e14ebf
         # Run episode
         for step in range(100):
             # Action
