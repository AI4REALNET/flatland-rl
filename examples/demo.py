import os
import random
import time

import numpy as np

from flatland.envs.generators import complex_rail_generator
# from flatland.envs.generators import rail_from_list_of_saved_GridTransitionMap_generator
from flatland.envs.generators import random_rail_generator
from flatland.envs.rail_env import RailEnv
from flatland.utils.rendertools import RenderTool

# ensure that every demo run behave constantly equal
random.seed(1)
np.random.seed(1)


class Scenario_Generator:
    @staticmethod
    def generate_random_scenario(number_of_agents=3):
        # Example generate a rail given a manual specification,
        # a map of tuples (cell_type, rotation)
        transition_probability = [15,  # empty cell - Case 0
                                  5,  # Case 1 - straight
                                  5,  # Case 2 - simple switch
                                  1,  # Case 3 - diamond crossing
                                  1,  # Case 4 - single slip
                                  1,  # Case 5 - double slip
                                  1,  # Case 6 - symmetrical
                                  0,  # Case 7 - dead end
                                  1,  # Case 1b (8)  - simple turn right
                                  1,  # Case 1c (9)  - simple turn left
                                  1]  # Case 2b (10) - simple switch mirrored

        # Example generate a random rail

        env = RailEnv(width=20,
                      height=20,
                      rail_generator=random_rail_generator(cell_type_relative_proportion=transition_probability),
                      number_of_agents=number_of_agents)

        return env

    @staticmethod
    def generate_complex_scenario(number_of_agents=3):
        env = RailEnv(width=15,
                      height=15,
                      rail_generator=complex_rail_generator(nr_start_goal=6, nr_extra=30, min_dist=10,
                                                            max_dist=99999, seed=0),
                      number_of_agents=number_of_agents)

        return env

    @staticmethod
    def load_scenario(filename, number_of_agents=3):
        env = RailEnv(width=2 * (1 + number_of_agents),
                      height=1 + number_of_agents)

        """
        env = RailEnv(width=20,
                      height=20,
                      rail_generator=rail_from_list_of_saved_GridTransitionMap_generator(
                          [filename]),
                      number_of_agents=number_of_agents)
        """
        if os.path.exists(filename):
            print("load file: ", filename)
            env.load(filename)
            env.reset(False, False)
        else:
            print("File does not exist:", filename, " Working directory: ", os.getcwd())

        return env


class Demo:

    def __init__(self, env):
        self.env = env
        self.create_renderer()
        self.action_size = 4
        self.max_frame_rate = 60
        self.record_frames = None

    def set_record_frames(self, record_frames):
        self.record_frames = record_frames

    def create_renderer(self):
        self.renderer = RenderTool(self.env, gl="PILSVG")
        handle = self.env.get_agent_handles()
        return handle

    def set_max_framerate(self, max_frame_rate):
        self.max_frame_rate = max_frame_rate

    def run_demo(self, max_nbr_of_steps=30):
        action_dict = dict()

        # Reset environment
        _ = self.env.reset(False, False)

        time.sleep(0.0001)  # to satisfy lint...

        for step in range(max_nbr_of_steps):

            # Action
            for iAgent in range(self.env.get_num_agents()):
                # allways walk straight forward
                action = 2

                # update the actions
                action_dict.update({iAgent: action})

            # environment step (apply the actions to all agents)
            next_obs, all_rewards, done, _ = self.env.step(action_dict)

            # render
            self.renderer.renderEnv(show=True, show_observations=False)

            if done['__all__']:
                break

            if self.record_frames is not None:
                self.renderer.gl.saveImage(self.record_frames.format(step))

        self.renderer.close_window()


if False:
    demo_000 = Demo(Scenario_Generator.generate_random_scenario())
    demo_000.run_demo()
    demo_000 = None

    demo_001 = Demo(Scenario_Generator.generate_complex_scenario())
    demo_001.run_demo()
    demo_001 = None

    demo_000 = Demo(Scenario_Generator.load_scenario('./env-data/railway/example_network_000.pkl'))
    demo_000.run_demo()
    demo_000 = None

    demo_001 = Demo(Scenario_Generator.load_scenario('./env-data/railway/example_network_001.pkl'))
    demo_001.run_demo()
    demo_001 = None

    demo_002 = Demo(Scenario_Generator.load_scenario('./env-data/railway/example_network_002.pkl'))
    demo_002.run_demo()
    demo_002 = None

    demo_flatland_000 = Demo(Scenario_Generator.load_scenario('./env-data/railway/example_flatland_000.pkl'))
    demo_flatland_000.renderer.resize()
    demo_flatland_000.run_demo(60)
    demo_flatland_000 = None

    demo_flatland_000 = Demo(Scenario_Generator.load_scenario('./env-data/railway/example_network_003.pkl'))
    demo_flatland_000.renderer.resize()
    demo_flatland_000.set_max_framerate(5)
    demo_flatland_000.run_demo(30)
    demo_flatland_000 = None

    demo_flatland_000 = Demo(Scenario_Generator.load_scenario('./env-data/railway/example_flatland_001.pkl'))
    demo_flatland_000.renderer.resize()
    demo_flatland_000.set_record_frames('./rendering/frame_{:04d}.bmp')
    demo_flatland_000.run_demo(60)
    demo_flatland_000 = None

<<<<<<< HEAD
demo_001 = Demo(Scenario_Generator.load_scenario('./env-data/railway/example_flatland_001.pkl'))
demo_001.set_record_frames('./rendering/frame_{:04d}.bmp')
demo_001.run_demo(60)
demo_001 = None
=======


demo_001 = Demo(Scenario_Generator.load_scenario('./env-data/railway/temp.pkl'))
demo_001.run_demo(10)
demo_001 = None

if True:
    demo_001 = Demo(Scenario_Generator.load_scenario('./env-data/railway/example_flatland_001.pkl'))
    demo_001.set_record_frames('./rendering/frame_{:04d}.bmp')
    demo_001.run_demo(60)
    demo_001 = None
>>>>>>> d05a34e6
<|MERGE_RESOLUTION|>--- conflicted
+++ resolved
@@ -164,14 +164,6 @@
     demo_flatland_000.run_demo(60)
     demo_flatland_000 = None
 
-<<<<<<< HEAD
-demo_001 = Demo(Scenario_Generator.load_scenario('./env-data/railway/example_flatland_001.pkl'))
-demo_001.set_record_frames('./rendering/frame_{:04d}.bmp')
-demo_001.run_demo(60)
-demo_001 = None
-=======
-
-
 demo_001 = Demo(Scenario_Generator.load_scenario('./env-data/railway/temp.pkl'))
 demo_001.run_demo(10)
 demo_001 = None
@@ -180,5 +172,4 @@
     demo_001 = Demo(Scenario_Generator.load_scenario('./env-data/railway/example_flatland_001.pkl'))
     demo_001.set_record_frames('./rendering/frame_{:04d}.bmp')
     demo_001.run_demo(60)
-    demo_001 = None
->>>>>>> d05a34e6
+    demo_001 = None