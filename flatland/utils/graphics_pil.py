--- conflicted
+++ resolved
@@ -216,17 +216,11 @@
             if clear:
                 self.clear_layer(iLayer)
 
-<<<<<<< HEAD
-    def create_layers(self, clear=True):
-        self.create_layer(0, clear=clear)
-        self.create_layer(1, clear=clear)
-=======
     def create_layers(self, clear=True):        
         self.create_layer(0, clear=clear) # rail / background (scene)
         self.create_layer(1, clear=clear) # agents
         self.create_layer(2, clear=clear) # drawing layer for selected agent
         self.create_layer(3, clear=clear) # drawing layer for selected agent's target
->>>>>>> dfb25836
 
 
 class PILSVG(PILGL):
