--- conflicted
+++ resolved
@@ -66,9 +66,6 @@
 
 
 def complex_schedule_generator(speed_ratio_map: Mapping[float, float] = None, seed: int = 1) -> ScheduleGenerator:
-<<<<<<< HEAD
-    def generator(rail: GridTransitionMap, num_agents: int, hints: Any = None, num_resets: int = 0) -> Schedule:
-=======
     """
 
     Generator used to generate the levels of Round 1 in the Flatland Challenge. It can only be used together
@@ -79,7 +76,6 @@
     :param seed: Initiate random seed generator
     :return:
     """
->>>>>>> 2b0eaa47
 
     def generator(rail: GridTransitionMap, num_agents: int, hints: Any = None, num_resets: int = 0):
         """
@@ -123,9 +119,6 @@
     :param seed: Initiate random seed generator
     """
 
-<<<<<<< HEAD
-    def generator(rail: GridTransitionMap, num_agents: int, hints: Any = None, num_resets: int = 0) -> Schedule:
-=======
     def generator(rail: GridTransitionMap, num_agents: int, hints: Any = None, num_resets: int = 0):
         """
 
@@ -136,7 +129,6 @@
         :param num_resets: How often the generator has been reset.
         :return: Returns the generator to the rail constructor
         """
->>>>>>> 2b0eaa47
 
         _runtime_seed = seed + num_resets
         np.random.seed(_runtime_seed)
