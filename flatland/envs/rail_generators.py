--- conflicted
+++ resolved
@@ -600,16 +600,12 @@
 
         rail_trans = RailEnvTransitions()
         grid_map = GridTransitionMap(width=width, height=height, transitions=rail_trans)
-<<<<<<< HEAD
-        city_radius = int(np.ceil((max_rails_in_city) // 2)) + 2
-=======
 
         # We compute the city radius by the given max number of rails it can contain.
         # The radius is equal to the number of tracks divided by 2
         # We add 2 cells to avoid that track lenght is to shot
         city_padding = 2
         city_radius = int(np.ceil((max_rails_in_city) // 2)) + city_padding
->>>>>>> 0e788e9b
         vector_field = np.zeros(shape=(height, width)) - 1.
 
         min_nr_rails_in_city = 2
@@ -642,11 +638,7 @@
         num_cities = len(city_positions)
 
         # Set up connection points for all cities
-<<<<<<< HEAD
         inner_connection_points, outer_connection_points, city_orientations, city_cells = \
-=======
-        inner_connection_points, outer_connection_points, connection_info, city_orientations, city_cells = \
->>>>>>> 0e788e9b
             _generate_city_connection_points(
                 city_positions, city_radius, vector_field, rails_between_cities,
                 rails_in_city)
@@ -665,16 +657,8 @@
         train_stations = _set_trainstation_positions(city_positions, city_radius, free_rails)
 
         # Fix all transition elements
-<<<<<<< HEAD
         _fix_transitions(city_cells, inter_city_lines, grid_map, vector_field)
 
-=======
-        _fix_transitions(city_cells, inter_city_lines, grid_map, vector_field, rail_trans)
-
-        # Generate start target pairs
-        agent_start_targets_cities = _generate_start_target_pairs(num_agents, num_cities, train_stations,
-                                                                  city_orientations)
->>>>>>> 0e788e9b
         return grid_map, {'agents_hints': {
             'num_agents': num_agents,
             'city_positions': city_positions,
@@ -684,7 +668,6 @@
 
     def _generate_random_city_positions(num_cities: int, city_radius: int, width: int,
                                         height: int) -> (IntVector2DArray, IntVector2DArray):
-<<<<<<< HEAD
         """
         Distribute the cities randomly in the environment while respecting city sizes and guaranteeing that they
         don't overlap.
@@ -705,8 +688,6 @@
         Returns a list of all city positions as coordinates (x,y)
 
         """
-=======
->>>>>>> 0e788e9b
         city_positions: IntVector2DArray = []
         for city_idx in range(num_cities):
             too_close = True
@@ -733,7 +714,6 @@
 
     def _generate_evenly_distr_city_positions(num_cities: int, city_radius: int, width: int, height: int
                                               ) -> (IntVector2DArray, IntVector2DArray):
-<<<<<<< HEAD
         """
         Distribute the cities in an evenly spaced grid
 
@@ -755,13 +735,6 @@
         """
         aspect_ratio = height / width
 
-        cities_per_row = min(int(np.ceil(np.sqrt(num_cities * aspect_ratio))),
-                             int((height - 2) // (2 * (city_radius + 1))))
-        cities_per_col = min(int(np.ceil(num_cities / cities_per_row)),
-                             int((width - 2) // (2 * (city_radius + 1))))
-=======
-        aspect_ratio = height / width
-
         # Compute max numbe of possible cities per row and col.
         # Respect padding at edges of environment
         # Respect padding between cities
@@ -775,7 +748,6 @@
 
         cities_per_row = min(int(np.ceil(np.sqrt(num_cities * aspect_ratio))), max_cities_per_row)
         cities_per_col = min(int(np.ceil(num_cities / cities_per_row)), max_cities_per_col)
->>>>>>> 0e788e9b
         num_build_cities = min(num_cities, cities_per_col * cities_per_row)
         row_positions = np.linspace(city_radius + 2, height - (city_radius + 2), cities_per_row, dtype=int)
         col_positions = np.linspace(city_radius + 2, width - (city_radius + 2), cities_per_col, dtype=int)
@@ -894,12 +866,7 @@
 
             inner_connection_points.append(connection_points_coordinates_inner)
             outer_connection_points.append(connection_points_coordinates_outer)
-<<<<<<< HEAD
         return inner_connection_points, outer_connection_points, city_orientations, city_cells
-=======
-            connection_info.append(connections_per_direction)
-        return inner_connection_points, outer_connection_points, connection_info, city_orientations, city_cells
->>>>>>> 0e788e9b
 
     def _connect_cities(city_positions: IntVector2DArray, connection_points: List[List[List[IntVector2D]]],
                         city_cells: IntVector2DArray,
@@ -1097,11 +1064,7 @@
         return train_stations
 
     def _fix_transitions(city_cells: IntVector2DArray, inter_city_lines: List[IntVector2DArray],
-<<<<<<< HEAD
                          grid_map: GridTransitionMap, vector_field):
-=======
-                         grid_map: GridTransitionMap, vector_field, rail_trans: RailEnvTransitions):
->>>>>>> 0e788e9b
         """
         Check and fix transitions of all the cells that were modified. This is necessary because we ignore validity
         while drawing the rails.
@@ -1222,14 +1185,7 @@
         y_values = np.tile(y_range, len(x_range))
         city_cells = list(zip(x_values, y_values))
         for cell in city_cells:
-<<<<<<< HEAD
-            if city_orientation % 2 == 0:
-                vector_field[cell] = int(2 * np.clip(cell[0] - center[0], 0, 1))
-            else:
-                vector_field[cell] = int(2 * np.clip(center[1] - cell[1], 0, 1)) + 1
-=======
             vector_field[cell] = align_cell_to_city(center, city_orientation, cell)
->>>>>>> 0e788e9b
         return city_cells
 
     def _are_cities_overlapping(center_1, center_2, radius):
