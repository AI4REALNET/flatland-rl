--- conflicted
+++ resolved
@@ -6,11 +6,9 @@
 from enum import IntEnum
 from typing import List, NamedTuple, Optional, Dict, Tuple
 
-import msgpack
 import msgpack_numpy as m
 import numpy as np
 from gym.utils import seeding
-from msgpack import Packer
 
 from flatland.core.env import Environment
 from flatland.core.env_observation_builder import ObservationBuilder
@@ -28,20 +26,11 @@
 from flatland.envs import persistence
 from flatland.envs import agent_chains as ac
 
-# Direct import of objects / classes does not work with circular imports.
-# from flatland.envs.malfunction_generators import no_malfunction_generator, Malfunction, MalfunctionProcessData
-# from flatland.envs.observations import GlobalObsForRailEnv
-# from flatland.envs.rail_generators import random_rail_generator, RailGenerator
-# from flatland.envs.schedule_generators import random_schedule_generator, ScheduleGenerator
-from flatland.envs.malfunction_generators import Malfunction
 
 from flatland.envs.observations import GlobalObsForRailEnv
 
-<<<<<<< HEAD
-=======
-# import debugpy
-
->>>>>>> add024df
+
+
 import pickle
 
 m.patch()
@@ -139,12 +128,8 @@
                  schedule_generator=None,  # : sched_gen.ScheduleGenerator = sched_gen.random_schedule_generator(),
                  number_of_agents=1,
                  obs_builder_object: ObservationBuilder = GlobalObsForRailEnv(),
-<<<<<<< HEAD
-                 malfunction_generator_and_process_data=None,  # mal_gen.no_malfunction_generator(),
-=======
                  malfunction_generator_and_process_data=None, #mal_gen.no_malfunction_generator(),
                  malfunction_generator=None,
->>>>>>> add024df
                  remove_agents_at_target=True,
                  random_seed=1,
                  record_steps=False,
@@ -187,12 +172,6 @@
         """
         super().__init__()
 
-<<<<<<< HEAD
-        if malfunction_generator_and_process_data is None:
-            malfunction_generator_and_process_data = mal_gen.no_malfunction_generator()
-        self.malfunction_generator, self.malfunction_process_data = malfunction_generator_and_process_data
-        # self.rail_generator: RailGenerator = rail_generator
-=======
         if malfunction_generator_and_process_data is not None:
             print("DEPRECATED - RailEnv arg: malfunction_and_process_data - use malfunction_generator")
             self.malfunction_generator, self.malfunction_process_data = malfunction_generator_and_process_data
@@ -207,7 +186,6 @@
             self.malfunction_process_data = self.malfunction_generator.get_process_data()
 
         #self.rail_generator: RailGenerator = rail_generator
->>>>>>> add024df
         if rail_generator is None:
             rail_generator = rail_gen.random_rail_generator()
         self.rail_generator = rail_generator
@@ -552,7 +530,7 @@
                 # Perform step on the agent
                 self._step_agent_cf(i_agent, action_dict_.get(i_agent))
 
-        
+
             # second loop: check for collisions / conflicts
             self.motionCheck.find_conflicts()
 
@@ -560,7 +538,7 @@
             # third loop: update positions
             for i_agent, agent in enumerate(self.agents):
                 self._step_agent2_cf(i_agent)
-                
+
                 # manage the boolean flag to check if all agents are indeed done (or done_removed)
                 have_all_agents_ended &= (agent.status in [RailAgentStatus.DONE, RailAgentStatus.DONE_REMOVED])
 
@@ -572,8 +550,8 @@
 
                 # Fix agents that finished their malfunction such that they can perform an action in the next step
                 self._fix_agent_after_malfunction(agent)
-        
-        
+
+
 
 
         # Check for end of episode + set global reward to all rewards!
@@ -702,7 +680,7 @@
                 # Perform stored action to transition to the next cell as soon as cell is free
                 # Notice that we've already checked new_cell_valid and transition valid when we stored the action,
                 # so we only have to check cell_free now!
-                
+
                 # Traditional check that next cell is free
                 # cell and transition validity was checked when we stored transition_action_on_cellexit!
                 cell_free, new_cell_valid, new_direction, new_position, transition_valid = self._check_action_on_agent(
@@ -715,7 +693,7 @@
                     self._move_agent_to_new_position(agent, new_position)
                     agent.direction = new_direction
                     agent.speed_data['position_fraction'] = 0.0
-                
+
 
             # has the agent reached its target?
             if np.equal(agent.position, agent.target).all():
@@ -815,14 +793,14 @@
                     self.rewards_dict[i_agent] += self.invalid_action_penalty
                     self.rewards_dict[i_agent] += self.stop_penalty
                     agent.moving = False
-                    self.motionCheck.addAgent(i_agent, agent.position, agent.position)    
+                    self.motionCheck.addAgent(i_agent, agent.position, agent.position)
                     return
 
             if new_position is None:
                 self.motionCheck.addAgent(i_agent, agent.position, agent.position)
                 if agent.moving:
                     print("Agent", i_agent, "new_pos none, but moving")
-            
+
         # Check the pos_frac position fraction
         if agent.moving:
             agent.speed_data['position_fraction'] += agent.speed_data['speed']
@@ -859,7 +837,7 @@
                 # debugpy.breakpoint()
 
         # if agent cannot enter env, then we should have move=False
-        
+
         if move:
             if agent.position is None:  # agent is entering the env
                 #print(i_agent, "writing new pos ", rc_next, " into agent position (None)")
@@ -870,13 +848,13 @@
             else:  # normal agent move
                 cell_free, new_cell_valid, new_direction, new_position, transition_valid = self._check_action_on_agent(
                     agent.speed_data['transition_action_on_cellexit'], agent)
-        
+
                 if not all([transition_valid, new_cell_valid]):
                     print(f"ERRROR: step_agent2 invalid transition ag {i_agent} dir {new_direction} pos {agent.position} next {rc_next}")
                     # debugpy.breakpoint()
 
                 if new_position != rc_next:
-                    print(f"ERROR: agent {i_agent} new_pos {new_position} != rc_next {rc_next}  " + 
+                    print(f"ERROR: agent {i_agent} new_pos {new_position} != rc_next {rc_next}  " +
                         f"pos {agent.position} dir {agent.direction} new_dir {new_direction}" +
                         f"stored action: {agent.speed_data['transition_action_on_cellexit']}")
                     # debugpy.breakpoint()
@@ -890,8 +868,8 @@
 
                 agent.position = rc_next
                 agent.direction = new_direction
-                agent.speed_data['position_fraction'] = 0.0                        
-          
+                agent.speed_data['position_fraction'] = 0.0
+
             # has the agent reached its target?
             if np.equal(agent.position, agent.target).all():
                 agent.status = RailAgentStatus.DONE
