import numpy as np

from flatland.core.grid.rail_env_grid import RailEnvTransitions
from flatland.core.transition_map import GridTransitionMap
from flatland.envs.observations import TreeObsForRailEnv
from flatland.envs.predictions import ShortestPathPredictorForRailEnv
from flatland.envs.rail_env import RailEnv
from flatland.envs.rail_generators import rail_from_grid_transition_map
from flatland.envs.schedule_generators import random_schedule_generator


def test_walker():
    # _ _ _

    transitions = RailEnvTransitions()
    cells = transitions.transition_list
    dead_end_from_south = cells[7]
    dead_end_from_west = transitions.rotate_transition(dead_end_from_south, 90)
    dead_end_from_east = transitions.rotate_transition(dead_end_from_south, 270)
    vertical_straight = cells[1]
    horizontal_straight = transitions.rotate_transition(vertical_straight, 90)

    rail_map = np.array(
        [[dead_end_from_east] + [horizontal_straight] + [dead_end_from_west]], dtype=np.uint16)
    rail = GridTransitionMap(width=rail_map.shape[1],
                             height=rail_map.shape[0], transitions=transitions)
    rail.grid = rail_map
    env = RailEnv(width=rail_map.shape[1], height=rail_map.shape[0], rail_generator=rail_from_grid_transition_map(rail),
                  schedule_generator=random_schedule_generator(), number_of_agents=1,
                  obs_builder_object=TreeObsForRailEnv(max_depth=2,
<<<<<<< HEAD
                                                       predictor=ShortestPathPredictorForRailEnv(max_depth=10)))
    # reset to initialize agents_static
=======
                                                       predictor=ShortestPathPredictorForRailEnv(max_depth=10)),
                  )
>>>>>>> 120231e6
    env.reset()

    # set initial position and direction for testing...
    env.agents[0].position = (0, 1)
    env.agents[0].direction = 1
    env.agents[0].target = (0, 0)

    # reset to set agents from agents_static
    env.reset(False, False)

    print(env.distance_map.get()[(0, *[0, 1], 1)])
    assert env.distance_map.get()[(0, *[0, 1], 1)] == 3
    print(env.distance_map.get()[(0, *[0, 2], 3)])
    assert env.distance_map.get()[(0, *[0, 2], 1)] == 2<|MERGE_RESOLUTION|>--- conflicted
+++ resolved
@@ -25,16 +25,15 @@
     rail = GridTransitionMap(width=rail_map.shape[1],
                              height=rail_map.shape[0], transitions=transitions)
     rail.grid = rail_map
-    env = RailEnv(width=rail_map.shape[1], height=rail_map.shape[0], rail_generator=rail_from_grid_transition_map(rail),
-                  schedule_generator=random_schedule_generator(), number_of_agents=1,
+    env = RailEnv(width=rail_map.shape[1],
+                  height=rail_map.shape[0],
+                  rail_generator=rail_from_grid_transition_map(rail),
+                  schedule_generator=random_schedule_generator(),
+                  number_of_agents=1,
                   obs_builder_object=TreeObsForRailEnv(max_depth=2,
-<<<<<<< HEAD
-                                                       predictor=ShortestPathPredictorForRailEnv(max_depth=10)))
-    # reset to initialize agents_static
-=======
                                                        predictor=ShortestPathPredictorForRailEnv(max_depth=10)),
                   )
->>>>>>> 120231e6
+    # reset to initialize agents_static
     env.reset()
 
     # set initial position and direction for testing...
