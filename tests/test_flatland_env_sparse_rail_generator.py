--- conflicted
+++ resolved
@@ -23,6 +23,18 @@
         env_renderer.close_window()
 
 def test_sparse_rail_generator():
+
+    env = RailEnv(width=20,
+                  height=20,
+                  rail_generator=sparse_rail_generator(nr_nodes=3, min_node_dist=8,
+                                                       node_radius=4),
+                  number_of_agents=15,
+
+    env = RailEnv(width=20,
+                  height=20,
+                  rail_generator=sparse_rail_generator(nr_nodes=3, min_node_dist=8,
+                                                       node_radius=4),
+                  number_of_agents=15,
     env = RailEnv(width=50,
                   height=50,
                   rail_generator=sparse_rail_generator(num_cities=10,  # Number of cities in map
@@ -38,9 +50,7 @@
     # reset to initialize agents_static
     env_renderer = RenderTool(env, gl="PILSVG", )
     env_renderer.render_env(show=True, show_observations=True, show_predictions=False)
-<<<<<<< HEAD
+    time.sleep(2)
+
     env_renderer.gl.save_image("flatalnd_2_0.png")
-    time.sleep(100)
-=======
-    time.sleep(2)
->>>>>>> 391d7f22
+    time.sleep(100)